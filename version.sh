--- conflicted
+++ resolved
@@ -4,11 +4,7 @@
 # at the top of ./install.sh for more details.
 #
 
-<<<<<<< HEAD
-rez_version='1.0.4'
-=======
-rez_version='1.1.0'
->>>>>>> bd440eca
+rez_version='1.2.0'
 
 
 
