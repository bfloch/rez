--- conflicted
+++ resolved
@@ -206,7 +206,6 @@
     .. _Colorama:
         https://pypi.python.org/pypi/colorama
     """
-
     STYLES = {
         50: critical,
         40: error,
@@ -218,11 +217,7 @@
 
     @property
     def is_tty(self):
-<<<<<<< HEAD
-        """Return true if the stream associated with this handler is a tty 
-=======
         """Return true if the stream associated with this handler is a tty
->>>>>>> 6c8eb13c
         stream.
 
         Returns:
@@ -237,25 +232,14 @@
         """Emit a record.
 
         If the stream associated with this handler provides tty then the record
-<<<<<<< HEAD
-        that is emitted with be formatted to include escape sequences for 
-        appropriate styling.
-        """
-
-=======
         that is emitted with be formatted to include escape sequences for
         appropriate styling.
         """
->>>>>>> 6c8eb13c
         try:
             message = self.format(record)
 
             if not self.is_tty:
                 self.stream.write(message)
-<<<<<<< HEAD
-
-=======
->>>>>>> 6c8eb13c
             else:
                 style = self._get_style_function_for_level(record.levelno)
                 self.stream.write(style(message))
@@ -265,9 +249,5 @@
 
         except (KeyboardInterrupt, SystemExit):
             raise
-<<<<<<< HEAD
-
-=======
->>>>>>> 6c8eb13c
         except:
             self.handleError(record)