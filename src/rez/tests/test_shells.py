--- conflicted
+++ resolved
@@ -49,14 +49,9 @@
 
     @shell_dependent
     def test_no_output(self):
-<<<<<<< HEAD
-        sh = create_shell()
-        _, _, _, command = sh.startup_capabilities(command=True)
-=======
-        current_shell = config.get('default_shell')
-        sh = create_shell(shell=current_shell)
-        _,_,_,command = sh.startup_capabilities(command=True)
->>>>>>> c351f114
+        current_shell = config.get('default_shell')
+        sh = create_shell(shell=current_shell)
+        _,_,_,command = sh.startup_capabilities(command=True)
         if command:
             r = self._create_context(["hello_world"])
             p = r.execute_shell(command="hello_world -q",
@@ -71,14 +66,9 @@
 
     @shell_dependent
     def test_command(self):
-<<<<<<< HEAD
-        sh = create_shell()
-        _, _, _, command = sh.startup_capabilities(command=True)
-=======
-        current_shell = config.get('default_shell')
-        sh = create_shell(shell=current_shell)
-        _,_,_,command = sh.startup_capabilities(command=True)
->>>>>>> c351f114
+        current_shell = config.get('default_shell')
+        sh = create_shell(shell=current_shell)
+        _,_,_,command = sh.startup_capabilities(command=True)
 
         if command:
             r = self._create_context(["hello_world"])
@@ -89,42 +79,23 @@
 
     @shell_dependent
     def test_command_returncode(self):
-<<<<<<< HEAD
-        sh = create_shell()
-        _, _, _, command = sh.startup_capabilities(command=True)
-
-        if command:
-            r = self._create_context(["hello_world"])
-            command = "hello_world -q -r 66"
-            commands = (command, command.split())
-            for cmd in commands:
-                p = r.execute_shell(command=cmd, stdout=subprocess.PIPE)
-                p.wait()
-                self.assertEqual(p.returncode, 66)
+        current_shell = config.get('default_shell')
+        sh = create_shell(shell=current_shell)
+        _,_,_,command = sh.startup_capabilities(command=True)
+
+        if command:
+            r = self._create_context(["hello_world"])
+            p = r.execute_shell(command="hello_world -q -r 66",
+                                stdout=subprocess.PIPE,
+                                shell=current_shell)
+            p.wait()
+            self.assertEqual(p.returncode, 66)
 
     @shell_dependent
     def test_norc(self):
-        sh = create_shell()
-        _, norc, _, command = sh.startup_capabilities(norc=True, command=True)
-=======
-        current_shell = config.get('default_shell')
-        sh = create_shell(shell=current_shell)
-        _,_,_,command = sh.startup_capabilities(command=True)
-
-        if command:
-            r = self._create_context(["hello_world"])
-            p = r.execute_shell(command="hello_world -q -r 66",
-                                stdout=subprocess.PIPE,
-                                shell=current_shell)
-            p.wait()
-            self.assertEqual(p.returncode, 66)
-
-    @shell_dependent
-    def test_norc(self):
         current_shell = config.get('default_shell')
         sh = create_shell(shell=current_shell)
         _,norc,_,command = sh.startup_capabilities(norc=True, command=True)
->>>>>>> c351f114
 
         if norc and command:
             r = self._create_context(["hello_world"])
@@ -136,40 +107,25 @@
 
     @shell_dependent
     def test_stdin(self):
-<<<<<<< HEAD
-        sh = create_shell()
-        _, _, stdin, _ = sh.startup_capabilities(stdin=True)
-=======
         current_shell = config.get('default_shell')
         sh = create_shell(shell=current_shell)
         _,_,stdin,_ = sh.startup_capabilities(stdin=True)
->>>>>>> c351f114
 
         if stdin:
             r = self._create_context(["hello_world"])
             p = r.execute_shell(stdout=subprocess.PIPE,
-<<<<<<< HEAD
-                                stdin=subprocess.PIPE)
-            stdout, _ = p.communicate(input="hello_world\n")
-=======
                                 stdin=subprocess.PIPE,
                                 norc=True,
                                 shell=current_shell)
             stdout,_ = p.communicate(input="hello_world\n")
->>>>>>> c351f114
             stdout = stdout.strip()
             self.assertEqual(stdout, "Hello Rez World!")
 
     @shell_dependent
     def test_rcfile(self):
-<<<<<<< HEAD
-        sh = create_shell()
-        rcfile, _, _, command = sh.startup_capabilities(rcfile=True, command=True)
-=======
         current_shell = config.get('default_shell')
         sh = create_shell(shell=current_shell)
         rcfile,_,_,command = sh.startup_capabilities(rcfile=True, command=True)
->>>>>>> c351f114
 
         if rcfile and command:
             f, path = tempfile.mkstemp()
@@ -205,14 +161,9 @@
     @shell_dependent
     @install_dependent
     def test_rez_command(self):
-<<<<<<< HEAD
-        sh = create_shell()
-        _, _, _, command = sh.startup_capabilities(command=True)
-=======
-        current_shell = config.get('default_shell')
-        sh = create_shell(shell=current_shell)
-        _,_,_,command = sh.startup_capabilities(command=True)
->>>>>>> c351f114
+        current_shell = config.get('default_shell')
+        sh = create_shell(shell=current_shell)
+        _,_,_,command = sh.startup_capabilities(command=True)
 
         if command:
             r = self._create_context([])
