--- conflicted
+++ resolved
@@ -1,16 +1,23 @@
-<<<<<<< HEAD
 '''
 Run unit tests
 '''
-=======
-from rez.settings import settings
-import unittest
-import sys
->>>>>>> 8d4ac473
 
 def setup_parser(parser):
     parser.add_argument("--shells", action="store_true",
                         help="test shell invocation")
+    parser.add_argument("--solver", action="store_true",
+                        help="test package resolving algorithm")
+    parser.add_argument("--cli", action="store_true",
+                        help="test commandline tools")
+    parser.add_argument("--formatter", action="store_true",
+                        help="test rex string formatting")
+    parser.add_argument("--commands", action="store_true",
+                        help="test package commands")
+    parser.add_argument("--rex", action="store_true",
+                        help="test the rex command generator API")
+    parser.add_argument("--build", action="store_true",
+                        help="test the build system")
+    # TODO: add this to top-level parser
     parser.add_argument("-v", "--verbosity", type=int, default=2,
                         help="set verbosity level")
 
@@ -58,6 +65,10 @@
 
 
 def command(opts, parser=None):
+    # FIXME: leaving this here from Allan's branch, but this import seems unused...
+    from rez.settings import settings
+    import unittest
+    import sys
     suites = get_suites(opts)
     test_suite = unittest.TestSuite(suites)
     result = unittest.TextTestRunner(verbosity=opts.verbosity).run(test_suite)
