--- conflicted
+++ resolved
@@ -1,12 +1,8 @@
-<<<<<<< HEAD
 """
 The main command-line entry point.
 """
 from __future__ import print_function
 
-=======
-"""The main command-line entry point."""
->>>>>>> 3c194ba1
 import sys
 from rez.vendor.argparse import _StoreTrueAction, SUPPRESS
 from rez.cli._util import subcommands, LazyArgumentParser, _env_var_true
@@ -154,10 +150,6 @@
             raise
         except exc_type as e:
             print_error("%s: %s" % (e.__class__.__name__, str(e)))
-<<<<<<< HEAD
-            # print("rez: %s: %s" % (e.__class__.__name__, str(e)), file=sys.stderr)
-=======
->>>>>>> 3c194ba1
             sys.exit(1)
 
     sys.exit(returncode or 0)
