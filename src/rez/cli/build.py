--- conflicted
+++ resolved
@@ -4,12 +4,13 @@
 import sys
 import os
 from rez.vendor import argparse
-from rez.exceptions import BuildProcessContextResolveError
+from rez.exceptions import BuildContextResolveError
 
 
 def parse_build_args(args, parser):
     def _args_err(args):
-        parser.error("unrecognized arguments: %s" % ' '.join(str(x) for x in args))
+        parser.error("unrecognized arguments: %s"
+                     % ' '.join(str(x) for x in args))
 
     if args:
         sep = "--"
@@ -63,8 +64,8 @@
     parser.add_argument("-p", "--prefix", type=str, metavar='PATH',
                         help="install to a custom path")
     parser.add_argument("--fail-graph", action="store_true",
-                        help="if the build environment fails to resolve due to a "
-                        "conflict display the resolve graph as an image")
+                        help="if the build environment fails to resolve due "
+                        "to a conflict display the resolve graph as an image.")
     parser.add_argument("-s", "--scripts", action="store_true",
                         help="create build scripts rather than performing the "
                         "full build. Running these scripts will place you into "
@@ -98,30 +99,19 @@
                                           buildsys,
                                           vcs=None)
 
-<<<<<<< HEAD
-    builder.build(install_path=opts.prefix,
-                  clean=opts.clean,
-                  install=opts.install,
-                  variants=opts.variants)
-=======
     try:
-        result = builder.build(install_path=opts.prefix,
-                               clean=opts.clean,
-                               install=opts.install)
-
-    except BuildProcessContextResolveError as e:
+        builder.build(install_path=opts.prefix,
+                      clean=opts.clean,
+                      install=opts.install,
+                      variants=opts.variants)
+    except BuildContextResolveError as e:
         print >> sys.stderr, str(e)
 
         if opts.fail_graph:
-            if e.graph:
+            if e.context.graph:
                 from rez.util import view_graph
-                view_graph(e.graph)
+                view_graph(e.context.graph)
             else:
-                print >> sys.stderr, "Unable to show the graph, the failed resolve context did not generate a graph."
-
-        sys.exit(1)
-        result = False
-
-    if not result:
-        sys.exit(1)
->>>>>>> ede9e581
+                print >> sys.stderr, \
+                    "the failed resolve context did not generate a graph."
+        sys.exit(1)