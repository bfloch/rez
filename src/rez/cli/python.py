--- conflicted
+++ resolved
@@ -38,8 +38,7 @@
         cmd.extend(opts.ARG or [])
 
     p = subprocess.Popen(cmd)
-<<<<<<< HEAD
-    p.wait()
+    sys.exit(p.wait())
 
 
 # Copyright 2013-2016 Allan Johns.
@@ -55,7 +54,4 @@
 # Lesser General Public License for more details.
 #
 # You should have received a copy of the GNU Lesser General Public
-# License along with this library.  If not, see <http://www.gnu.org/licenses/>.
-=======
-    sys.exit(p.wait())
->>>>>>> e71e88cf
+# License along with this library.  If not, see <http://www.gnu.org/licenses/>.