--- conflicted
+++ resolved
@@ -81,25 +81,17 @@
 
 
 class SolverState(object):
-<<<<<<< HEAD
-=======
     """Represent the current state of the solver instance for use with a
     callback.
     """
->>>>>>> b302a61e
     def __init__(self, num_solves, num_fails, phase):
         self.num_solves = num_solves
         self.num_fails = num_fails
         self.phase = phase
 
     def __str__(self):
-<<<<<<< HEAD
-        return "solve #%d (%d fails so far): %s" \
-                    % (self.num_solves, self.num_fails, str(self.phase))
-=======
         return ("solve #%d (%d fails so far): %s"
                 % (self.num_solves, self.num_fails, str(self.phase)))
->>>>>>> b302a61e
 
 
 class _Common(object):
@@ -1592,13 +1584,8 @@
         if self.callback:
             phase = self._latest_unsolved_phase()
             if phase:
-<<<<<<< HEAD
-                s = SolverState(self.num_solves, self.num_fails, str(phase))
-                keep_going = self.callback(s)
-=======
                 s = SolverState(self.num_solves, self.num_fails, phase)
                 keep_going, abort_reason = self.callback(s)
->>>>>>> b302a61e
                 if not keep_going:
                     self.pr("solve aborted: %s" % abort_reason)
                     self.abort_reason = abort_reason
