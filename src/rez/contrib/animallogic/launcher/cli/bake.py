--- conflicted
+++ resolved
@@ -78,21 +78,12 @@
     if not description:
         description = "Preset automatically baked by Rez from %s. The command used was %s" %(source, " ".join(sys.argv))
 
-<<<<<<< HEAD
     bake(source, opts.destination, description, opts.overrides, opts.skip_resolve,
-            opts.max_fails, opts.preserve_system_settings, opts.only_packages, epoch)
+            opts.max_fails, opts.only_packages, epoch)
 
 
 def bake(source, destination, description, overrides, skip_resolve,
             max_fails, preserve_system_settings, only_packages, epoch):
-=======
-    bake(source, opts.destination, description, opts.overrides, opts.skip_resolve, 
-            opts.max_fails, opts.only_packages)
-
-
-def bake(source, destination, description, overrides, skip_resolve, 
-            max_fails, only_packages):
->>>>>>> 771624ff
 
     preset_proxy = client.HessianProxy(config.launcher_service_url + "/preset")
     toolset_proxy = client.HessianProxy(config.launcher_service_url + "/toolset")
