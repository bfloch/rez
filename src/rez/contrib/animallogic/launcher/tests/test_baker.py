from rez.contrib.animallogic.launcher.settingtype import SettingType
from rez.contrib.animallogic.launcher.setting import ValueSetting
from rez.contrib.animallogic.launcher.service import LauncherHessianService
from rez.contrib.animallogic.launcher.baker import Baker
from rez.contrib.animallogic.launcher.exceptions import BakerError
from rez.contrib.animallogic.launcher.cli.bake import argparse_setting
from rez.contrib.animallogic.launcher.tests.stubs import StubPresetProxy, StubToolsetProxy, StubRezService, StubPackage
from rez.vendor import argparse
import rez.vendor.unittest2 as unittest


class TestBakerCLI(unittest.TestCase):

    def assert_setting(self, expected_name, expected_value, expected_setting_type, actual_setting):

        self.assertEqual(expected_name, actual_setting.name)
        self.assertEqual(expected_value, actual_setting.value)
        self.assertEqual(expected_setting_type, actual_setting.setting_type)

    def test_argparse_setting_with_type(self):

        setting = argparse_setting("string:FOO=BAR")
        self.assert_setting("FOO", "BAR", SettingType.string, setting)

        setting = argparse_setting("package:FOO=BAR")
        self.assert_setting("FOO", "BAR", SettingType.package, setting)

    def test_argparse_setting_with_invalid_type(self):

        self.assertRaises(argparse.ArgumentTypeError, argparse_setting, "invalid:FOO=BAR")

    def test_argparse_setting_without_type(self):

        setting = argparse_setting("FOO=BAR")
        self.assert_setting("FOO", "BAR", SettingType.string, setting)


class TestBaker(unittest.TestCase):

    def setUp(self):

        self.package_preset_settings = [
                                        {'name':'package_1', 'value':'1.2.3', 'opSystem':None, 'type':{'name':'tPackage'}, 'id': 1, 'sourcePresetId':{'key':999}},
                                        {'name':'package_2', 'value':'', 'opSystem':None, 'type':{'name':'tPackage'}, 'id': 2, 'sourcePresetId':{'key':999}},
                                        {'name':'platform', 'value':'CentOS', 'opSystem':None, 'type':{'name':'tPackage'}, 'id': 3, 'sourcePresetId':{'key':999}},
                                       ]

        self.preset_settings = [
                                {'name':'string', 'value':'Hello, World!', 'opSystem':None, 'type':{'name':'tString'}, 'id': 3, 'sourcePresetId':{'key':999}},
                                {'name':'int', 'value':123, 'opSystem':None, 'type':{'name':'tInt'}, 'id': 4, 'sourcePresetId':{'key':999}},
                               ]

        self.system_settings = [
                                {'name':'AL_LAUNCHER_MODE', 'value':'shell', 'opSystem':None, 'type':{'name':'tString'}, 'id': 3, 'sourcePresetId':{'key':999}},
                               ]

        self.override_settings = [
                                  {'name':'string', 'value':'1.2.3', 'opSystem':None, 'type':{'name':'tString'}, 'id': 3, 'sourcePresetId':{'key':999}},
                                  {'name':'override_2', 'value':'2.0.1', 'opSystem':None, 'type':{'name':'tString'}, 'id': 3, 'sourcePresetId':{'key':999}},
                                 ]

        self.merged_override_settings = [
                                         {'name':'package_1', 'value':'1.2.3', 'opSystem':None, 'type':{'name':'tPackage'}, 'id': 1, 'sourcePresetId':{'key':999}},
                                         {'name':'package_2', 'value':'', 'opSystem':None, 'type':{'name':'tPackage'}, 'id': 2, 'sourcePresetId':{'key':999}},
                                         {'name':'platform', 'value':'CentOS', 'opSystem':None, 'type':{'name':'tPackage'}, 'id': 2, 'sourcePresetId':{'key':999}},
                                         {'name':'string', 'value':'1.2.3', 'opSystem':None, 'type':{'name':'tString'}, 'id': 3, 'sourcePresetId':{'key':999}},
                                         {'name':'int', 'value':123, 'opSystem':None, 'type':{'name':'tInt'}, 'id': 4, 'sourcePresetId':{'key':999}},
                                         {'name':'override_2', 'value':'2.0.1', 'opSystem':None, 'type':{'name':'tString'}, 'id': 3, 'sourcePresetId':{'key':999}},
                                        ]

        self.settings = self.package_preset_settings + self.preset_settings + self.system_settings
        self.preset_path = '/presets/Rez/test'
        self.new_preset_path = '/presets/Rez/test_new'
        self.new_preset = {'fullyQualifiedName':'/presets/Rez/test_new', 'description':'bar', 'parentId':{'key':43325883}, 'id':{'key':4077}, 'name':'test_new'}
        self.package_requests = ['package_1-1.2.3', 'package_2', 'platform-CentOS']
<<<<<<< HEAD
        self.resolved_package_settings = [ValueSetting('package_1', '1.2.3', SettingType.package), ValueSetting('package_2', '2.0.1', SettingType.package), ValueSetting('platform', 'CentOS', SettingType.package)]
        self.overrides = [ValueSetting('string', '1.2.3', SettingType.string), ValueSetting('override_2', '2.0.1', SettingType.string)]
=======
        self.resolved_package_settings = [Setting('package_1', '1.2.3', SettingType.package), Setting('package_2', '2.0.1', SettingType.package), Setting('platform', 'CentOS', SettingType.package)]
        self.resolved_packages = [StubPackage('package_1', '1.2.3'), StubPackage('package_2', '2.0.1'), StubPackage('platform', 'CentOS')]
        self.overrides = [Setting('string', '1.2.3', SettingType.string), Setting('override_2', '2.0.1', SettingType.string)]
>>>>>>> 9fca6a7a

        launcher_service = LauncherHessianService(StubPresetProxy(settings=self.settings, preset_path=self.preset_path, preset=self.new_preset), StubToolsetProxy())
        rez_service = StubRezService(self.resolved_packages)
        self.baker = Baker(launcher_service, rez_service)

    def assert_setting(self, expected, setting):

        self.assertEqual(expected['name'], setting.name)
        self.assertEqual(expected['value'], setting.value)
        self.assertEqual(expected['type']['name'], setting.setting_type.launcher_type)

    def assert_settings(self, expected_settings, settings):

        self.assertEqual(len(expected_settings), len(settings))
        for expected_setting, setting in zip(expected_settings, settings):
            self.assert_setting(expected_setting, setting)

    def test_set_settings_from_launcher(self):

        self.baker.set_settings_from_launcher(self.preset_path, preserve_system_settings=False)
        self.assert_settings(self.package_preset_settings + self.preset_settings, self.baker.settings)

    def test_set_settings_from_launcher_preserve_system_settings(self):

        self.baker.set_settings_from_launcher(self.preset_path, preserve_system_settings=True)
        self.assert_settings(self.settings, self.baker.settings)

    def test_apply_overrides_without_original_settings(self):

        self.baker.apply_overrides(self.overrides)
        self.assert_settings(self.override_settings, self.baker.settings)

    def test_apply_overrides_with_original_settings(self):

        self.baker.set_settings_from_launcher(self.preset_path)
        self.baker.apply_overrides(self.overrides)
        self.assert_settings(self.merged_override_settings, self.baker.settings)

    def test_package_settings_do_not_resolve(self):

        self.baker.settings = [ValueSetting('conflict', '', SettingType.package), ValueSetting('foo', '1', SettingType.package)]
        self.assertRaises(BakerError, self.baker.resolve_package_settings)

    def test_filter_settings(self):

        self.baker.settings = self.resolved_package_settings
        self.baker.filter_settings(lambda x : not x.is_package_setting())
        self.assertEqual(len(self.baker.settings), 0)

    def test_resolve_package_settings(self):

        self.baker.set_settings_from_launcher(self.preset_path, preserve_system_settings=False)
        self.baker.resolve_package_settings()

        for setting in self.baker.settings:
            self.assertFalse(setting.is_system_package_setting())

    def test_resolve_package_settings_preserve_system_settings(self):

        self.baker.set_settings_from_launcher(self.preset_path, preserve_system_settings=False)
        self.baker.resolve_package_settings(preserve_system_package_settings=True)

        for setting in self.baker.settings:
            if setting.is_system_package_setting():
                break
        else:
            self.fail("System packages should not have been preserved.")<|MERGE_RESOLUTION|>--- conflicted
+++ resolved
@@ -73,14 +73,9 @@
         self.new_preset_path = '/presets/Rez/test_new'
         self.new_preset = {'fullyQualifiedName':'/presets/Rez/test_new', 'description':'bar', 'parentId':{'key':43325883}, 'id':{'key':4077}, 'name':'test_new'}
         self.package_requests = ['package_1-1.2.3', 'package_2', 'platform-CentOS']
-<<<<<<< HEAD
         self.resolved_package_settings = [ValueSetting('package_1', '1.2.3', SettingType.package), ValueSetting('package_2', '2.0.1', SettingType.package), ValueSetting('platform', 'CentOS', SettingType.package)]
+        self.resolved_packages = [StubPackage('package_1', '1.2.3'), StubPackage('package_2', '2.0.1'), StubPackage('platform', 'CentOS')]
         self.overrides = [ValueSetting('string', '1.2.3', SettingType.string), ValueSetting('override_2', '2.0.1', SettingType.string)]
-=======
-        self.resolved_package_settings = [Setting('package_1', '1.2.3', SettingType.package), Setting('package_2', '2.0.1', SettingType.package), Setting('platform', 'CentOS', SettingType.package)]
-        self.resolved_packages = [StubPackage('package_1', '1.2.3'), StubPackage('package_2', '2.0.1'), StubPackage('platform', 'CentOS')]
-        self.overrides = [Setting('string', '1.2.3', SettingType.string), Setting('override_2', '2.0.1', SettingType.string)]
->>>>>>> 9fca6a7a
 
         launcher_service = LauncherHessianService(StubPresetProxy(settings=self.settings, preset_path=self.preset_path, preset=self.new_preset), StubToolsetProxy())
         rez_service = StubRezService(self.resolved_packages)
