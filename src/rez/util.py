--- conflicted
+++ resolved
@@ -698,12 +698,8 @@
                 if idx in (0, len(parts) - 1):
                     func = "appendenv" if idx == 0 else "prependenv"
                     parts = parts[1:] if idx == 0 else parts[:-1]
-<<<<<<< HEAD
                     val = separator.join(parts)
-=======
-                    val = os.pathsep.join(parts)
                     val = convert_old_environment_variable_references(val)
->>>>>>> ee7622cf
                     loc.append("%s('%s', '%s')" % (func, var, _en(val)))
                     continue
 
