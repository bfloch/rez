--- conflicted
+++ resolved
@@ -2,11 +2,7 @@
 import os
 
 
-<<<<<<< HEAD
-__version__ = "2.0.ALPHA.125"
-=======
 __version__ = "2.0.ALPHA.135"
->>>>>>> 4bda85a8
 __author__ = "Allan Johns"
 __license__ = "LGPL"
 
