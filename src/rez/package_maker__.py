--- conflicted
+++ resolved
@@ -1,4 +1,5 @@
 from rez.utils.schema import Required, schema_keys
+from rez.utils.filesystem import retain_cwd
 from rez.utils.formatting import PackageRequest
 from rez.utils.data_utils import AttrDictWrapper
 from rez.package_resources_ import help_schema, _commands_schema
@@ -118,43 +119,8 @@
 
     # post-with-block:
     package = maker.get_package()
-    cwd = os.getcwd()
-<<<<<<< HEAD
-    for variant in package.iter_variants():
-        variant_ = variant.install(path)
 
-        base = variant_.base
-        if make_base and base:
-            if not os.path.exists(base):
-                os.makedirs(base)
-            os.chdir(base)
-            make_base(variant_, base)
-
-        root = variant_.root
-        if make_root and root:
-            if not os.path.exists(root):
-                os.makedirs(root)
-            os.chdir(root)
-            make_root(variant_, root)
-    os.chdir(cwd)
-
-
-# Copyright 2013-2016 Allan Johns.
-#
-# This library is free software: you can redistribute it and/or
-# modify it under the terms of the GNU Lesser General Public
-# License as published by the Free Software Foundation, either
-# version 3 of the License, or (at your option) any later version.
-#
-# This library is distributed in the hope that it will be useful,
-# but WITHOUT ANY WARRANTY; without even the implied warranty of
-# MERCHANTABILITY or FITNESS FOR A PARTICULAR PURPOSE.  See the GNU
-# Lesser General Public License for more details.
-#
-# You should have received a copy of the GNU Lesser General Public
-# License along with this library.  If not, see <http://www.gnu.org/licenses/>.
-=======
-    try:
+    with retain_cwd():
         for variant in package.iter_variants():
             variant_ = variant.install(path)
 
@@ -171,6 +137,19 @@
                     os.makedirs(root)
                 os.chdir(root)
                 make_root(variant_, root)
-    finally:
-        os.chdir(cwd)
->>>>>>> 25c6f63c
+
+
+# Copyright 2013-2016 Allan Johns.
+#
+# This library is free software: you can redistribute it and/or
+# modify it under the terms of the GNU Lesser General Public
+# License as published by the Free Software Foundation, either
+# version 3 of the License, or (at your option) any later version.
+#
+# This library is distributed in the hope that it will be useful,
+# but WITHOUT ANY WARRANTY; without even the implied warranty of
+# MERCHANTABILITY or FITNESS FOR A PARTICULAR PURPOSE.  See the GNU
+# Lesser General Public License for more details.
+#
+# You should have received a copy of the GNU Lesser General Public
+# License along with this library.  If not, see <http://www.gnu.org/licenses/>.