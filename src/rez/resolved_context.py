from rez import __version__, module_root_path
from rez.resolver import Resolver, ResolverStatus
from rez.system import system
from rez.config import config
from rez.colorize import critical, error, heading, local, implicit, Printer
from rez.resources import ResourceHandle
<<<<<<< HEAD
from rez.util import columnise, convert_old_commands, shlex_join, mkdtemp_, \
    dedup, timings
=======
from rez.util import columnise, convert_old_commands, shlex_join, \
    mkdtemp_, rmdtemp, _add_bootstrap_pkg_path, timings
from rez.vendor.pygraph.readwrite.dot import write as write_dot
from rez.vendor.pygraph.readwrite.dot import read as read_dot
from rez.vendor.version.requirement import Requirement
>>>>>>> ad6ca4e0
from rez.backport.shutilwhich import which
from rez.rex import RexExecutor, Python, OutputStyle
from rez.rex_bindings import VersionBinding, VariantBinding, \
    VariantsBinding, RequirementsBinding
<<<<<<< HEAD
from rez.packages import Variant, validate_package_name, iter_packages
from rez.shells import create_shell, get_shell_types
=======
from rez.packages import Variant, validate_package_name
>>>>>>> ad6ca4e0
from rez.exceptions import ResolvedContextError, PackageCommandError, RezError
from rez.vendor.pygraph.readwrite.dot import write as write_dot
from rez.vendor.pygraph.readwrite.dot import read as read_dot
from rez.vendor.version.requirement import Requirement, VersionedObject
from rez.vendor.version.version import VersionRange
from rez.vendor.enum import Enum
from rez.vendor import yaml
from rez.yaml import dump_yaml
import getpass
import inspect
import time
import sys
import os
import os.path


class PatchLock(Enum):
    """ Enum to represent the 'lock type' used when patching context objects.
    """
    no_lock = ("No locking", -1)
    lock_2 = ("Minor version updates only (X.*)", 1)
    lock_3 = ("Patch version updates only (X.X.*)", 2)
    lock_4 = ("Build version updates only (X.X.X.*)", 3)
    lock = ("Exact version", -1)

    __order__ = "no_lock,lock_2,lock_3,lock_4,lock"

    def __init__(self, description, rank):
        self.description = description
        self.rank = rank


def get_lock_request(name, version, patch_lock, weak=True):
    """Given a package and patch lock, return the equivalent request.

    For example, for object 'foo-1.2.1' and lock type 'lock_3', the equivalent
    request is '~foo-1.2'. This restricts updates to foo to patch-or-lower
    version changes only.

    For objects not versioned down to a given lock level, the closest possible
    lock is applied. So 'lock_3' applied to 'foo-1' would give '~foo-1'.

    Args:
        name (str): Package name.
        version (Version): Package version.
        patch_lock (PatchLock): Lock type to apply.

    Returns:
        `Requirement` object, or None if there is no equivalent request.
    """
    ch = '~' if weak else ''
    if patch_lock == PatchLock.lock:
        s = "%s%s==%s" % (ch, name, str(version))
        return Requirement(s)
    elif (patch_lock == PatchLock.no_lock) or (not version):
        return None
    version_ = version.trim(patch_lock.rank)
    s = "%s%s-%s" % (ch, name, str(version_))
    return Requirement(s)


class ResolvedContext(object):
    """A class that resolves, stores and spawns Rez environments.

    The main Rez entry point for creating, saving, loading and executing
    resolved environments. A ResolvedContext object can be saved to file and
    loaded at a later date, and it can reconstruct the equivalent environment
    at that time. It can spawn interactive and non-interactive shells, in any
    supported shell plugin type, such as bash and tcsh. It can also run a
    command within a configured python namespace, without spawning a child
    shell.
    """
    serialize_version = 3

    class Callback(object):
        def __init__(self, verbose, max_fails, time_limit, callback, buf=None):
            self.verbose = verbose
            self.max_fails = max_fails
            self.time_limit = time_limit
            self.callback = callback
            self.start_time = time.time()
            self.buf = buf or sys.stdout

        def __call__(self, state):
            if self.verbose:
                print >> self.buf, state
            if self.max_fails != -1 and state.num_fails > self.max_fails:
                return False, ("fail limit reached: aborted after %d failures"
                               % state.num_fails)
            if self.time_limit != -1:
                secs = time.time() - self.start_time
                if secs > self.time_limit:
                    return False, "time limit exceeded"
            if self.callback:
                return self.callback(state)
            return True, ''

    def __init__(self, package_requests, verbosity=0, timestamp=None,
                 building=False, caching=None, package_paths=None,
                 add_implicit_packages=True, max_fails=-1, time_limit=-1,
                 callback=None, package_load_callback=None, buf=None):
        """Perform a package resolve, and store the result.

        Args:
            package_requests: List of strings or Requirement objects
                representing the request.
            verbosity: Verbosity level. One of [0,1,2].
            timestamp: Ignore packages released after this epoch time. Packages
                released at exactly this time will not be ignored.
            building: True if we're resolving for a build.
            caching: If True, cache(s) may be used to speed the resolve. If
                False, caches will not be used. If None, defaults to
                config.resolve_caching.
            package_paths: List of paths to search for pkgs, defaults to
                config.packages_path.
            add_implicit_packages: If True, the implicit package list defined
                by config.implicit_packages is appended to the request.
            max_fails (int): Abort the resolve if the number of failed steps is
                greater than this number. If -1, does not abort.
            time_limit (int): Abort the resolve if it takes longer than this
                many seconds. If -1, there is no time limit.
            callback: If not None, this callable will be called after each
                solve step. It is passed a `SolverState` object. It must return
                a 2-tuple:
                - bool: If True, continue the solve, otherwise abort;
                - str: Reason for solve abort, ignored if solve not aborted.
            package_load_callback: If not None, this callable will be called
                prior to each package being loaded. It is passed a single
                `Package` object.
            buf (file-like object): Where to print verbose output to, defaults
                to stdout.
        """
        self.load_path = None

        # resolving settings
        self.requested_timestamp = timestamp
        self.timestamp = self.requested_timestamp or int(time.time())
        self.building = building
        self.implicit_packages = []
        self.caching = config.resolve_caching if caching is None else caching

        self._package_requests = []
        for req in package_requests:
            if isinstance(req, basestring):
                req = Requirement(req)
            self._package_requests.append(req)

        if add_implicit_packages:
            self.implicit_packages = [Requirement(x)
                                      for x in config.implicit_packages]
        # package paths
        self.package_paths = (config.packages_path if package_paths is None
                              else package_paths)
        self.package_paths = list(dedup(self.package_paths))

        # patch settings
        self.default_patch_lock = PatchLock.no_lock
        self.patch_locks = {}

        # info about env the resolve occurred in
        self.rez_version = __version__
        self.rez_path = module_root_path
        self.user = getpass.getuser()
        self.host = system.fqdn
        self.platform = system.platform
        self.arch = system.arch
        self.os = system.os
        self.created = int(time.time())

        # resolve results
        self.status_ = ResolverStatus.pending
        self._resolved_packages = None
        self.failure_description = None
        self.graph_string = None
        self.graph_ = None
        self.solve_time = 0.0
        self.load_time = 0.0

        # suite information
        self.parent_suite_path = None
        self.suite_context_name = None

        # perform the solve
        verbose_ = False
        print_state = False
        if verbosity >= 1:
            print_state = True
        if verbosity == 2:
            verbose_ = True

        callback_ = self.Callback(verbose=print_state,
                                  buf=buf,
                                  max_fails=max_fails,
                                  time_limit=time_limit,
                                  callback=callback)

        request = self.requested_packages(include_implicit=True)

        resolver = Resolver(package_requests=request,
                            package_paths=self.package_paths,
                            timestamp=self.timestamp,
                            building=self.building,
                            caching=caching,
                            callback=callback_,
                            package_load_callback=package_load_callback,
                            verbose=verbose_,
                            buf=buf)
        resolver.solve()

        # convert the results
        self.status_ = resolver.status
        self.solve_time = resolver.solve_time
        self.load_time = resolver.load_time
        self.failure_description = resolver.failure_description
        self.graph_ = resolver.graph

        actual_solve_time = self.solve_time - self.load_time
        timings.add("resolve", actual_solve_time)

        if self.status_ == ResolverStatus.solved:
            # convert solver.Variants to packages.Variants
            pkgs = []
            for variant in resolver.resolved_packages:
                resource_handle = variant.userdata
                resource = resource_handle.get_resource()
                pkg = Variant(resource)
                pkgs.append(pkg)
            self._resolved_packages = pkgs

    def __str__(self):
        request = self.requested_packages(include_implicit=True)
        req_str = " ".join(str(x) for x in request)
        if self.status == ResolverStatus.solved:
            res_str = " ".join(x.qualified_name for x in self._resolved_packages)
            return "%s(%s ==> %s)" % (self.status.name, req_str, res_str)
        else:
            return "%s:%s(%s)" % (self.__class__.__name__,
                                  self.status.name, req_str)

    @property
    def success(self):
        """True if the context has been solved, False otherwise."""
        return (self.status_ == ResolverStatus.solved)

    @property
    def status(self):
        """Return the current status of the context.

        Returns:
            ResolverStatus.
        """
        return self.status_

    def requested_packages(self, include_implicit=False):
        """Get packages in the request.

        Args:
            include_implicit (bool): If True, implicit packages are appended
                to the result.

        Returns:
            List of `Requirement` objects.
        """
        if include_implicit:
            return self._package_requests + self.implicit_packages
        else:
            return self._package_requests

    @property
    def resolved_packages(self):
        """Get packages in the resolve.

        Returns:
            List of `Variant` objects, or None if the resolve failed.
        """
        return self._resolved_packages

    def set_load_path(self, path):
        """Set the path that this context was reportedly loaded from.

        You may want to use this method in cases where a context is saved to
        disk, but you need to associate this new path with the context while it
        is still in use.
        """
        self.load_path = path

    def __eq__(self, other):
        """Equality test.

        Two contexts are considered equal if they have a equivalent request,
        and an equivalent resolve. Other details, such as timestamp, are not
        considered.
        """
        return (isinstance(other, ResolvedContext)
                and other.requested_packages(True) == self.requested_packages(True)
                and other.resolved_packages == self.resolved_packages)

    def __hash__(self):
        list_ = []
        req = self.requested_packages(True)
        list_.append(tuple(req))
        res = self.resolved_packages
        if res is None:
            list_.append(None)
        else:
            list_.append(tuple(res))

        value = tuple(list_)
        return hash(value)

    @property
    def has_graph(self):
        """Return True if the resolve has a graph."""
        return bool((self.graph_ is not None) or self.graph_string)

    def get_resolved_package(self, name):
        """Returns a `Variant` object or None if the package is not in the
        resolve.
        """
        pkgs = [x for x in self._resolved_packages if x.name == name]
        return pkgs[0] if pkgs else None

    def copy(self):
        """Returns a shallow copy of the context."""
        import copy
        return copy.copy(self)

    # TODO deprecate in favor of patch() method
    def get_patched_request(self, package_requests=None,
                            package_subtractions=None, strict=False, rank=0):
        """Get a 'patched' request.

        A patched request is a copy of this context's request, but with some
        changes applied. This can then be used to create a new, 'patched'
        context.

        New package requests override original requests based on the type -
        normal, conflict or weak. So 'foo-2' overrides 'foo-1', '!foo-2'
        overrides '!foo-1' and '~foo-2' overrides '~foo-1', but a request such
        as '!foo-2' would not replace 'foo-1' - it would be added instead.

        Note that requests in `package_requests` can have the form '^foo'. This
        is another way of supplying package subtractions.

        Any new requests that don't override original requests are appended,
        in the order that they appear in `package_requests`.

        Args:
            package_requests (list of str or list of `Requirement`):
                Overriding requests.
            package_subtractions (list of str): Any original request with a
                package name in this list is removed, before the new requests
                are added.
            strict (bool): If True, the current context's resolve is used as the
                original request list, rather than the request.
            rank (int): If > 1, package versions can only increase in this rank
                and further - for example, rank=3 means that only version patch
                numbers are allowed to increase, major and minor versions will
                not change. This is only applied to packages that have not been
                explicitly overridden in `package_requests`. If rank <= 1, or
                `strict` is True, rank is ignored.

        Returns:
            List of `Requirement` objects that can be used to construct a new
            `ResolvedContext` object.
        """
        # assemble source request
        if strict:
            request = []
            for variant in self.resolved_packages:
                req = Requirement(variant.qualified_package_name)
                request.append(req)
        else:
            request = self.requested_packages()[:]

        # convert '^foo'-style requests to subtractions
        if package_requests:
            package_subtractions = package_subtractions or []
            indexes = []
            for i, req in enumerate(package_requests):
                name = str(req)
                if name.startswith('^'):
                    package_subtractions.append(name[1:])
                    indexes.append(i)
            for i in reversed(indexes):
                del package_requests[i]

        # apply subtractions
        if package_subtractions:
            for pkg_name in package_subtractions:
                validate_package_name(pkg_name)
            request = [x for x in request if x.name not in package_subtractions]

        # apply overrides
        if package_requests:
            request_dict = dict((x.name, (i, x)) for i, x in enumerate(request))
            request_ = []

            for req in package_requests:
                if isinstance(req, basestring):
                    req = Requirement(req)

                if req.name in request_dict:
                    i, req_ = request_dict[req.name]
                    if (req_ is not None) and (req_.conflict == req.conflict) \
                            and (req_.weak == req.weak):
                        request[i] = req
                        del request_dict[req.name]
                    else:
                        request_.append(req)
                else:
                    request_.append(req)

            request += request_

        # add rank limiters
        if not strict and rank > 1:
            overrides = set(x.name for x in package_requests if not x.conflict)
            rank_limiters = []
            for variant in self.resolved_packages:
                if variant.name not in overrides:
                    if len(variant.version) >= rank:
                        version = variant.version.trim(rank - 1)
                        version = version.next()
                        req = "~%s<%s" % (variant.name, str(version))
                        rank_limiters.append(req)
            request += rank_limiters

        return request

    def graph(self, as_dot=False):
        """Get the resolve graph.

        Args:
            as_dot: If True, get the graph as a dot-language string. Otherwise,
                a pygraph.digraph object is returned.

        Returns:
            A string or `pygraph.digraph` object, or None if there is no graph
            associated with the resolve.
        """
        if not self.has_graph:
            return None
        elif as_dot:
            if not self.graph_string:
                self.graph_string = write_dot(self.graph_)
            return self.graph_string
        elif self.graph_ is None:
            self.graph_ = read_dot(self.graph_string)

        return self.graph_

    def save(self, path):
        """Save the resolved context to file."""
        doc = self.to_dict()
        content = dump_yaml(doc)
        with open(path, 'w') as f:
            f.write(content)

    @classmethod
    def load(cls, path):
        """Load a resolved context from file."""
        try:
            return cls._load(path)
        except Exception as e:
            raise ResolvedContextError("Failed to load context from %r: %s: %s"
                                       % (path, e.__class__.__name__, str(e)))

    @classmethod
    def _load(cls, path):
        with open(path) as f:
            doc = yaml.load(f.read())

        load_ver = doc["serialize_version"]
        curr_ver = ResolvedContext.serialize_version
        if load_ver > curr_ver:
            print >> sys.stderr, \
                ("The context stored in %s was written by a newer version of "
                 "Rez. The load may fail (serialize version %d > %d)"
                 % (path, load_ver, curr_ver), critical)

        r = cls.from_dict(doc)
        r.load_path = os.path.abspath(path)
        return r

    def get_resolve_diff(self, other):
        """Get the difference between the resolve in this context and another.

        Diffs can only be compared if their package search paths match, an error
        is raised otherwise.

        The diff is expressed in packages, not variants - the specific variant
        of a package is ignored.

        Returns:
            A dict containing:
            - 'newer_packages': A dict containing items:
              - package name (str);
              - List of `Package` objects. These are the packages up to and
                including the newer package in `other`, in ascending order.
            - 'older_packages': A dict containing:
              - package name (str);
              - List of `Package` objects. These are the packages down to and
                including the older package in `other`, in descending order.
            - 'added_packages': Set of `Package` objects present in `other` but
               not in this context;
            - 'removed_packages': Set of `Package` objects present in this
               context but not in `other`.

            If any item ('added_packages' etc) is empty, it is not added to the
            resulting dict. Thus, an empty dict is returned if there is no
            difference between contexts.
        """
        if self.package_paths != other.package_paths:
            from difflib import ndiff
            diff = ndiff(self.package_paths, other.package_paths)
            raise ResolvedContextError("Cannot diff resolves, package search "
                                       "paths differ:\n%s" % '\n'.join(diff))

        d = {}
        self_pkgs_ = set(x.parent for x in self._resolved_packages)
        other_pkgs_ = set(x.parent for x in other._resolved_packages)
        self_pkgs = self_pkgs_ - other_pkgs_
        other_pkgs = other_pkgs_ - self_pkgs_
        if not (self_pkgs or other_pkgs):
            return d

        self_fams = dict((x.name, x) for x in self_pkgs)
        other_fams = dict((x.name, x) for x in other_pkgs)

        newer_packages = {}
        older_packages = {}
        added_packages = set()
        removed_packages = set()

        for pkg in self_pkgs:
            if pkg.name not in other_fams:
                removed_packages.add(pkg)
            else:
                other_pkg = other_fams[pkg.name]
                if other_pkg.version > pkg.version:
                    r = VersionRange.as_span(lower_version=pkg.version,
                                             upper_version=other_pkg.version)
                    it = iter_packages(pkg.name, range=r)
                    pkgs = sorted(it, key=lambda x: x.version)
                    newer_packages[pkg.name] = pkgs
                elif other_pkg.version < pkg.version:
                    r = VersionRange.as_span(lower_version=other_pkg.version,
                                             upper_version=pkg.version)
                    it = iter_packages(pkg.name, range=r)
                    pkgs = sorted(it, key=lambda x: x.version, reverse=True)
                    older_packages[pkg.name] = pkgs

        for pkg in other_pkgs:
            if pkg.name not in self_fams:
                added_packages.add(pkg)

        if newer_packages:
            d["newer_packages"] = newer_packages
        if older_packages:
            d["older_packages"] = older_packages
        if added_packages:
            d["added_packages"] = added_packages
        if removed_packages:
            d["removed_packages"] = removed_packages
        return d

    def print_info(self, buf=sys.stdout, verbosity=0):
        """Prints a message summarising the contents of the resolved context.
        """
        _pr = Printer(buf)

        def _rt(t):
            if verbosity:
                s = time.strftime("%a %b %d %H:%M:%S %Z %Y", time.localtime(t))
                return s + " (%d)" % int(t)
            else:
                return time.strftime("%a %b %d %H:%M:%S %Y", time.localtime(t))

        if self.status_ in (ResolverStatus.failed, ResolverStatus.aborted):
            _pr("The context failed to resolve:\n%s"
                % self.failure_description, critical)
            return

        t_str = _rt(self.created)
        _pr("resolved by %s@%s, on %s, using Rez v%s"
            % (self.user, self.host, t_str, self.rez_version))
        if self.requested_timestamp:
            t_str = _rt(self.requested_timestamp)
            _pr("packages released after %s were ignored" % t_str)
        _pr()

        if verbosity:
            rows = []
            colors = []
            local_packages_path = os.path.realpath(config.local_packages_path)
            _pr("search paths:", heading)

            for path in self.package_paths:
                label = ""
                col = None
                path_ = os.path.realpath(path)
                if not os.path.exists(path_):
                    label = "(NOT FOUND)"
                    col = critical
                elif path_ == local_packages_path:
                    label = "(local)"
                    col = local
                rows.append((path, label))
                colors.append(col)

            for col, line in zip(colors, columnise(rows)):
                _pr(line, col)
            _pr()

        _pr("requested packages:", heading)
        rows = []
        colors = []
        for request in self._package_requests:
            rows.append((str(request), ""))
            colors.append(None)

        for request in self.implicit_packages:
            rows.append((str(request), "(implicit)"))
            colors.append(implicit)

        for col, line in zip(colors, columnise(rows)):
            _pr(line, col)
        _pr()

        _pr("resolved packages:", heading)
        rows = []
        colors = []
        for pkg in (self.resolved_packages or []):
            t = []
            col = None
            if not os.path.exists(pkg.root):
                t.append('NOT FOUND')
                col = critical
            if pkg.is_local:
                t.append('local')
                col = local
            t = '(%s)' % ', '.join(t) if t else ''
            rows.append((pkg.qualified_package_name, pkg.root, t))
            colors.append(col)

        for col, line in zip(colors, columnise(rows)):
            _pr(line, col)

        if verbosity:
            _pr()
            _pr("resolve details:", heading)
            _pr("load time: %.02f secs" % self.load_time)
            actual_solve_time = self.solve_time - self.load_time
            _pr("solve time: %.02f secs" % actual_solve_time)
            if self.load_path:
                _pr("rxt file: %s" % self.load_path)

        if verbosity >= 2:
            _pr()
            _pr("tools:", heading)
            self.print_tools(buf=buf)

    def print_tools(self, buf=sys.stdout):
        data = self.get_tools()
        if not data:
            return

        _pr = Printer(buf)
        conflicts = set(self.get_conflicting_tools().keys())
        rows = [["TOOL", "PACKAGE", ""],
                ["----", "-------", ""]]
        colors = [None, None]

        for _, (variant, tools) in sorted(data.items()):
            pkg_str = variant.qualified_package_name
            for tool in sorted(tools):
                col = None
                row = [tool, pkg_str, ""]
                if tool in conflicts:
                    col = critical
                    row[-1] = "(in conflict)"
                rows.append(row)
                colors.append(col)

        for col, line in zip(colors, columnise(rows)):
            _pr(line, col)

    def print_resolve_diff(self, other):
        """Print the difference between the resolve of two contexts."""
        d = self.get_resolve_diff(other)
        if not d:
            return

        rows = []
        newer_packages = d.get("newer_packages", {})
        older_packages = d.get("older_packages", {})
        added_packages = d.get("added_packages", set())
        removed_packages = d.get("removed_packages", set())

        if newer_packages:
            for name, pkgs in newer_packages.iteritems():
                this_pkg = pkgs[0]
                other_pkg = pkgs[-1]
                other_pkg_str = ("%s (+%d versions)"
                                 % (other_pkg.qualified_name, len(pkgs) - 1))
                rows.append((this_pkg.qualified_name, other_pkg_str))

        if older_packages:
            for name, pkgs in older_packages.iteritems():
                this_pkg = pkgs[0]
                other_pkg = pkgs[-1]
                other_pkg_str = ("%s (-%d versions)"
                                 % (other_pkg.qualified_name, len(pkgs) - 1))
                rows.append((this_pkg.qualified_name, other_pkg_str))

        if added_packages:
            for pkg in sorted(added_packages, key=lambda x: x.name):
                rows.append(("-", pkg.qualified_name))

        if removed_packages:
            for pkg in sorted(removed_packages, key=lambda x: x.name):
                rows.append((pkg.qualified_name, "-"))

        print '\n'.join(columnise(rows))

    def _on_success(fn):
        def _check(self, *nargs, **kwargs):
            if self.status_ == ResolverStatus.solved:
                return fn(self, *nargs, **kwargs)
            else:
                raise ResolvedContextError(
                    "Cannot perform operation in a failed context")
        return _check

    @_on_success
    def get_dependency_graph(self):
        """Generate the dependency graph.

        The dependency graph is a simpler subset of the resolve graph. It
        contains package name nodes connected directly to their dependencies.
        Weak references and conflict requests are not included in the graph.

        Returns:
            `pygraph.digraph` object.
        """
        from rez.vendor.pygraph.classes.digraph import digraph

        nodes = {}
        edges = set()
        for variant in self._resolved_packages:
            nodes[variant.name] = variant.qualified_package_name
            for request in variant.get_requires():
                if not request.conflict:
                    edges.add((variant.name, request.name))

        g = digraph()
        node_color = "#AAFFAA"
        node_fontsize = 10
        attrs = [("fontsize", node_fontsize),
                 ("fillcolor", node_color),
                 ("style", "filled")]

        for name, qname in nodes.iteritems():
            g.add_node(name, attrs=attrs + [("label", qname)])
        for edge in edges:
            g.add_edge(edge)
        return g

    @_on_success
    def validate(self):
        """Validate the context."""
        try:
            for pkg in self.resolved_packages:
                pkg.validate_data()
        except RezError as e:
            raise ResolvedContextError("%s: %s" % (e.__class__.__name__, str(e)))

    @_on_success
    def get_environ(self, parent_environ=None):
        """Get the environ dict resulting from interpreting this context.

        @param parent_environ Environment to interpret the context within,
            defaults to os.environ if None.
        @returns The environment dict generated by this context, when
            interpreted in a python rex interpreter.
        """
        interp = Python(target_environ={}, passive=True)
        executor = self._create_executor(interp, parent_environ)
        self._execute(executor)
        return executor.get_output()

    @_on_success
    def get_key(self, key, request_only=False):
        """Get a data key value for each resolved package.

        Args:
            key (str): String key of property, eg 'tools'.
            request_only (bool): If True, only return the key from resolved
                packages that were also present in the request.

        Returns:
            Dict of {pkg-name: (variant, value)}.
        """
        values = {}
        requested_names = [x.name for x in self._package_requests
                           if not x.conflict]

        for pkg in self.resolved_packages:
            if (not request_only) or (pkg.name in requested_names):
                value = getattr(pkg, key)
                if value is not None:
                    values[pkg.name] = (pkg, value)

        return values

    @_on_success
    def get_tools(self, request_only=False):
        """Returns the commandline tools available in the context.

        Args:
            request_only: If True, only return the key from resolved packages
                that were also present in the request.

        Returns:
            Dict of {pkg-name: (variant, [tools])}.
        """
        return self.get_key("tools", request_only=request_only)

    @_on_success
    def get_tool_variants(self, tool_name):
        """Get the variant(s) that provide the named tool.

        If there are more than one variants, the tool is in conflict, and Rez
        does not know which variant's tool is actually exposed.

        Args:
            tool_name(str): Name of the tool to search for.

        Returns:
            Set of `Variant` objects. If no variant provides the tool, an
            empty set is returned.
        """
        variants = set()
        tools_dict = self.get_tools(request_only=False)
        for variant, tools in tools_dict.itervalues():
            if tool_name in tools:
                variants.add(variant)
        return variants

    @_on_success
    def get_conflicting_tools(self, request_only=False):
        """Returns tools of the same name provided by more than one package.

        Args:
            request_only: If True, only return the key from resolved packages
                that were also present in the request.

        Returns:
            Dict of {tool-name: set([Variant])}.
        """
        from collections import defaultdict

        tool_sets = defaultdict(set)
        tools_dict = self.get_tools(request_only=request_only)
        for variant, tools in tools_dict.itervalues():
            for tool in tools:
                tool_sets[tool].add(variant)

        conflicts = dict((k, v) for k, v in tool_sets.iteritems() if len(v) > 1)
        return conflicts

    @_on_success
    def get_shell_code(self, shell=None, parent_environ=None, style=OutputStyle.file):
        """Get the shell code resulting from intepreting this context.

        Args:
            shell (str): Shell type, for eg 'bash'. If None, the current shell
                type is used.
            parent_environ (dict): Environment to interpret the context within,
                defaults to os.environ if None.
            style (): Style to format shell code in.
        """
        from rez.shells import create_shell
        executor = self._create_executor(interpreter=create_shell(shell),
                                         parent_environ=parent_environ,
                                         style=style)

        if self.load_path and os.path.isfile(self.load_path):
            executor.env.REZ_RXT_FILE = self.load_path

        self._execute(executor)
        return executor.get_output()

    @_on_success
    def get_actions(self, parent_environ=None):
        """Get the list of rex.Action objects resulting from interpreting this
        context. This is provided mainly for testing purposes.

        Args:
            parent_environ Environment to interpret the context within,
                defaults to os.environ if None.

        Returns:
            A list of rex.Action subclass instances.
        """
        interp = Python(target_environ={}, passive=True)
        executor = self._create_executor(interp, parent_environ)
        self._execute(executor)
        return executor.actions

    @_on_success
    def apply(self, parent_environ=None):
        """Apply the context to the current python session.

        Note that this updates os.environ and possibly sys.path.

        @param environ Environment to interpret the context within, defaults to
            os.environ if None.
        """
        interpreter = Python(target_environ=os.environ)
        executor = self._create_executor(interpreter, parent_environ)
        self._execute(executor)

    @_on_success
    def which(self, cmd, parent_environ=None, fallback=False):
        """Find a program in the resolved environment.

        Args:
            cmd: String name of the program to find.
            parent_environ: Environment to interpret the context within,
                defaults to os.environ if None.
            fallback: If True, and the program is not found in the context,
                the current environment will then be searched.

        Returns:
            Path to the program, or None if the program was not found.
        """
        env = self.get_environ(parent_environ=parent_environ)
        path = which(cmd, env=env)
        if fallback and path is None:
            path = which(cmd)
        return path

    @_on_success
    def execute_command(self, args, parent_environ=None, **subprocess_kwargs):
        """Run a command within a resolved context.

        This applies the context to a python environ dict, then runs a
        subprocess in that namespace. This is not a fully configured subshell -
        shell-specific commands such as aliases will not be applied. To execute
        a command within a subshell instead, use execute_shell().

        Args:
            args: Command arguments, can be a string.
            parent_environ: Environment to interpret the context within,
                defaults to os.environ if None.
            subprocess_kwargs: Args to pass to subprocess.Popen.

        Returns:
            A subprocess.Popen object.

        Note:
            This does not alter the current python session.
        """
        interpreter = Python(target_environ={})
        executor = self._create_executor(interpreter, parent_environ)
        self._execute(executor)
        return interpreter.subprocess(args, **subprocess_kwargs)

    @_on_success
    def execute_shell(self, shell=None, parent_environ=None, rcfile=None,
                      norc=False, stdin=False, command=None, quiet=False,
                      block=None, actions_callback=None, context_filepath=None,
                      start_new_session=False, detached=False, pre_command=None,
                      **Popen_args):
        """Spawn a possibly-interactive shell.

        Args:
            shell: Shell type, for eg 'bash'. If None, the current shell type
                is used.
            parent_environ: Environment to run the shell process in, if None
                then the current environment is used.
            rcfile: Specify a file to source instead of shell startup files.
            norc: If True, skip shell startup files, if possible.
            stdin: If True, read commands from stdin, in a non-interactive
                shell.
            command: If not None, execute this command in a non-interactive
                shell. Can be a list of args.
            quiet: If True, skip the welcome message in interactive shells.
            block: If True, block until the shell is terminated. If False,
                return immediately. If None, will default to blocking if the
                shell is interactive.
            actions_callback: Callback with signature (RexExecutor). This lets
                the user append custom actions to the context, such as setting
                extra environment variables.
            context_filepath: If provided, the context file will be written
                here, rather than to the default location (which is in a
                tempdir). If you use this arg, you are responsible for cleaning
                up the file.
            start_new_session: If True, change the process group of the target
                process. Note that this may override the Popen_args keyword
                'preexec_fn'.
            detached: If True, open a separate terminal. Note that this may
                override the `pre_command` argument.
            pre_command: Command to inject before the shell command itself. This
                is for internal use.
            Popen_args: args to pass to the shell process object constructor.

        Returns:
            If blocking: A 3-tuple of (returncode, stdout, stderr);
            If non-blocking - A subprocess.Popen object for the shell process.
        """
        if hasattr(command, "__iter__"):
            command = shlex_join(command)

        # start a new session if specified
        if start_new_session:
            Popen_args["preexec_fn"] = os.setpgrp

        # open a separate terminal if specified
        if detached:
            term_cmd = config.terminal_emulator_command
            if term_cmd:
                term_cmd = term_cmd.strip().split()
            else:
                from rez.platform_ import platform_
                term_cmd = platform_.terminal_emulator_command
            if term_cmd:
                pre_command = term_cmd

        # block if the shell is likely to be interactive
        if block is None:
            block = not (command or stdin)

        # create the shell
        from rez.shells import create_shell
        sh = create_shell(shell)

        # context and rxt files
        tmpdir = mkdtemp_()

        if self.load_path and os.path.isfile(self.load_path):
            rxt_file = self.load_path
        else:
            rxt_file = os.path.join(tmpdir, "context.rxt")
            self.save(rxt_file)

        context_file = context_filepath or \
            os.path.join(tmpdir, "context.%s" % sh.file_extension())

        # interpret this context and write out the native context file
        executor = self._create_executor(sh, parent_environ)
        executor.env.REZ_RXT_FILE = rxt_file
        executor.env.REZ_CONTEXT_FILE = context_file
        if actions_callback:
            actions_callback(executor)

        self._execute(executor)
        context_code = executor.get_output()
        with open(context_file, 'w') as f:
            f.write(context_code)

        # spawn the shell subprocess
        p = sh.spawn_shell(context_file,
                           tmpdir,
                           rcfile=rcfile,
                           norc=norc,
                           stdin=stdin,
                           command=command,
                           env=parent_environ,
                           quiet=quiet,
                           pre_command=pre_command,
                           **Popen_args)
        if block:
            stdout, stderr = p.communicate()
            return p.returncode, stdout, stderr
        else:
            return p

    def to_dict(self):
        resolved_packages = []
        for pkg in (self._resolved_packages or []):
            resolved_packages.append(pkg.resource_handle.to_dict())

        patch_locks = dict((k, v.name) for k, v in self.patch_locks)

        return dict(
            serialize_version=ResolvedContext.serialize_version,

            timestamp=self.timestamp,
            requested_timestamp=self.requested_timestamp,
            building=self.building,
            caching=self.caching,
            implicit_packages=[str(x) for x in self.implicit_packages],
            package_requests=[str(x) for x in self._package_requests],
            package_paths=self.package_paths,

            default_patch_lock=self.default_patch_lock.name,
            patch_locks=patch_locks,

            rez_version=self.rez_version,
            rez_path=self.rez_path,
            user=self.user,
            host=self.host,
            platform=self.platform,
            arch=self.arch,
            os=self.os,
            created=self.created,

            parent_suite_path=self.parent_suite_path,
            suite_context_name=self.suite_context_name,

            status=self.status_.name,
            resolved_packages=resolved_packages,
            failure_description=self.failure_description,
            graph=self.graph(as_dot=True),
            solve_time=self.solve_time,
            load_time=self.load_time)

    @classmethod
    def from_dict(cls, d):
        r = ResolvedContext.__new__(ResolvedContext)
        sz_ver = d["serialize_version"]  # for backwards compatibility
        r.load_path = None

        r.timestamp = d["timestamp"]
        r.building = d["building"]
        r.caching = d["caching"]
        r.implicit_packages = [Requirement(x) for x in d["implicit_packages"]]
        r._package_requests = [Requirement(x) for x in d["package_requests"]]
        r.package_paths = d["package_paths"]

        r.rez_version = d["rez_version"]
        r.rez_path = d["rez_path"]
        r.user = d["user"]
        r.host = d["host"]
        r.platform = d["platform"]
        r.arch = d["arch"]
        r.os = d["os"]
        r.created = d["created"]

        r.status_ = ResolverStatus[d["status"]]
        r.failure_description = d["failure_description"]
        r.solve_time = d["solve_time"]
        r.load_time = d["load_time"]

        r.graph_string = d["graph"]
        r.graph_ = None

        r._resolved_packages = []
        for d_ in d["resolved_packages"]:
            resource_handle = ResourceHandle.from_dict(d_)
            resource = resource_handle.get_resource()
            variant = Variant(resource)
            r._resolved_packages.append(variant)

        # -- SINCE SERIALIZE VERSION 1

        r.requested_timestamp = d.get("requested_timestamp", 0)

        # -- SINCE SERIALIZE VERSION 2

        r.parent_suite_path = d.get("parent_suite_path")
        r.suite_context_name = d.get("suite_context_name")

        # -- SINCE SERIALIZE VERSION 3

        r.default_patch_lock = PatchLock[d.get("default_patch_lock", "no_lock")]
        patch_locks = d.get("patch_locks", {})
        r.patch_locks = dict((k, PatchLock[v]) for k, v in patch_locks)

        return r

    def _set_parent_suite(self, suite_path, context_name):
        self.parent_suite_path = suite_path
        self.suite_context_name = context_name

    def _create_executor(self, interpreter, parent_environ,
                         style=OutputStyle.file):
        parent_vars = True if config.all_parent_variables \
            else config.parent_variables

        return RexExecutor(interpreter=interpreter,
                           output_style=style,
                           parent_environ=parent_environ,
                           parent_variables=parent_vars)

    def _execute(self, executor):
        br = '#' * 80
        br_minor = '-' * 80

        def _heading(txt):
            executor.comment("")
            executor.comment("")
            executor.comment(br)
            executor.comment(txt)
            executor.comment(br)

        def _minor_heading(txt):
            executor.comment("")
            executor.comment(txt)
            executor.comment(br_minor)

        # bind various info to the execution context
        resolved_pkgs = self.resolved_packages or []
        request_str = ' '.join(str(x) for x in self._package_requests)
        implicit_str = ' '.join(str(x) for x in self.implicit_packages)
        resolve_str = ' '.join(x.qualified_package_name for x in resolved_pkgs)
        package_paths_str = os.pathsep.join(self.package_paths)

        _heading("system setup")
        executor.setenv("REZ_USED", self.rez_path)
        executor.setenv("REZ_USED_VERSION", self.rez_version)
        executor.setenv("REZ_USED_TIMESTAMP", str(self.timestamp))
        executor.setenv("REZ_USED_REQUESTED_TIMESTAMP",
                        str(self.requested_timestamp or 0))
        executor.setenv("REZ_USED_REQUEST", request_str)
        executor.setenv("REZ_USED_IMPLICIT_PACKAGES", implicit_str)
        executor.setenv("REZ_USED_RESOLVE", resolve_str)
        executor.setenv("REZ_USED_PACKAGES_PATH", package_paths_str)

        # rez-1 environment variables, set in backwards compatibility mode
        if config.rez_1_environment_variables and \
                not config.disable_rez_1_compatibility:
            request_str_ = " ".join([request_str, implicit_str]).strip()
            executor.setenv("REZ_VERSION", self.rez_version)
            executor.setenv("REZ_PATH", self.rez_path)
            executor.setenv("REZ_REQUEST", request_str_)
            executor.setenv("REZ_RESOLVE", resolve_str)
            executor.setenv("REZ_RAW_REQUEST", request_str_)
            executor.setenv("REZ_RESOLVE_MODE", "latest")

        executor.bind('request', RequirementsBinding(self._package_requests))
        executor.bind('implicits', RequirementsBinding(self.implicit_packages))
        executor.bind('resolve', VariantsBinding(resolved_pkgs))
        executor.bind('building', bool(os.getenv('REZ_BUILD_ENV')))

        #
        # -- apply each resolved package to the execution context
        #

        _heading("package variables")
        error_class = Exception if config.catch_rex_errors else None

        # set basic package variables and create per-package bindings
        bindings = {}
        for pkg in resolved_pkgs:
            _minor_heading("variables for package %s" % pkg.qualified_name)
            prefix = "REZ_" + pkg.name.upper().replace('.', '_')
            executor.setenv(prefix + "_VERSION", str(pkg.version))
            executor.setenv(prefix + "_BASE", pkg.base)
            executor.setenv(prefix + "_ROOT", pkg.root)
            bindings[pkg.name] = dict(version=VersionBinding(pkg.version),
                                      variant=VariantBinding(pkg))

        # commands
        for attr in ("pre_commands", "commands", "post_commands"):
            found = False
            for pkg in resolved_pkgs:
                commands = getattr(pkg, attr)
                if commands is None:
                    continue
                if not found:
                    found = True
                    _heading(attr)

                _minor_heading("%s from package %s" % (attr, pkg.qualified_name))
                bindings_ = bindings[pkg.name]
                executor.bind('this',       bindings_["variant"])
                executor.bind("version",    bindings_["version"])
                executor.bind('root',       pkg.root)
                executor.bind('base',       pkg.base)

                try:
                    if isinstance(commands, basestring):
                        # rex code is in a string
                        executor.execute_code(commands)
                    elif inspect.isfunction(commands):
                        # rex code is a function in a package.py
                        executor.execute_function(commands)
                except error_class as e:
                    msg = "Error in commands in file %s:\n%s" \
                          % (pkg.path, str(e))
                    raise PackageCommandError(msg)

        _heading("post system setup")
        # append suite path if there is an active parent suite
        if self.parent_suite_path:
            tools_path = os.path.join(self.parent_suite_path, "bin")
            executor.env.PATH.append(tools_path)

        # append system paths
        executor.append_system_paths()

        # append rez path
        executor.append_rez_path()<|MERGE_RESOLUTION|>--- conflicted
+++ resolved
@@ -4,26 +4,14 @@
 from rez.config import config
 from rez.colorize import critical, error, heading, local, implicit, Printer
 from rez.resources import ResourceHandle
-<<<<<<< HEAD
 from rez.util import columnise, convert_old_commands, shlex_join, mkdtemp_, \
     dedup, timings
-=======
-from rez.util import columnise, convert_old_commands, shlex_join, \
-    mkdtemp_, rmdtemp, _add_bootstrap_pkg_path, timings
-from rez.vendor.pygraph.readwrite.dot import write as write_dot
-from rez.vendor.pygraph.readwrite.dot import read as read_dot
-from rez.vendor.version.requirement import Requirement
->>>>>>> ad6ca4e0
 from rez.backport.shutilwhich import which
 from rez.rex import RexExecutor, Python, OutputStyle
 from rez.rex_bindings import VersionBinding, VariantBinding, \
     VariantsBinding, RequirementsBinding
-<<<<<<< HEAD
 from rez.packages import Variant, validate_package_name, iter_packages
-from rez.shells import create_shell, get_shell_types
-=======
-from rez.packages import Variant, validate_package_name
->>>>>>> ad6ca4e0
+from rez.shells import create_shell
 from rez.exceptions import ResolvedContextError, PackageCommandError, RezError
 from rez.vendor.pygraph.readwrite.dot import write as write_dot
 from rez.vendor.pygraph.readwrite.dot import read as read_dot
