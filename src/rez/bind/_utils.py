"""
Utility functions for bind modules.
"""
from __future__ import absolute_import
from rez.vendor.version.version import Version
from rez.exceptions import RezBindError
from rez.config import config
from rez.util import which
from rez.utils.logging_ import print_debug
from pipes import quote
import subprocess
import os.path
import os


def log(msg):
    if config.debug("bind_modules"):
        print_debug(msg)


def make_dirs(*dirs):
    path = os.path.join(*dirs)
    if not os.path.exists(path):
        os.makedirs(path)
    return path


def run_python_command(commands, exe=None):
    py_cmd = "; ".join(commands)
    args = [exe or "python", "-c", py_cmd]
    stdout, stderr, returncode = _run_command(args)
    return (returncode == 0), stdout.strip(), stderr.strip()


def get_version_in_python(name, commands):
    success, out, err = run_python_command(commands)
    if not success or not out:
        raise RezBindError("Couldn't determine version of module %s: %s"
                           % (name, err))
    version = out
    return version


def check_version(version, range_=None):
    """Check that the found software version is within supplied range.

    Args:
        version: Version of the package as a Version object.
        range_: Allowable version range as a VersionRange object.
    """
    if range_ and version not in range_:
        raise RezBindError("found version %s is not within range %s"
                           % (str(version), str(range_)))


def find_exe(name, filepath=None):
    """Find an executable.

    Args:
        name: Name of the program, eg 'python'.
        filepath: Path to executable, a search is performed if None.

    Returns:
        Path to the executable if found, otherwise an error is raised.
    """
    if filepath:
        if not os.path.exists(filepath):
            open(filepath)  # raise IOError
        elif not os.path.isfile(filepath):
            raise RezBindError("not a file: %s" % filepath)
    else:
        filepath = which(name)
        if not filepath:
            raise RezBindError("could not find executable: %s" % name)

    return filepath


def extract_version(exepath, version_arg, word_index=-1, version_rank=3):
    """Run an executable and get the program version.

    Args:
        exepath: Filepath to executable.
        version_arg: Arg to pass to program, eg "-V". Can also be a list.
        word_index: Expect the Nth word of output to be the version.
        version_rank: Cap the version to this many tokens.

    Returns:
        `Version` object.
    """
    if isinstance(version_arg, basestring):
        version_arg = [version_arg]
    args = [exepath] + version_arg

    stdout, stderr, returncode = _run_command(args)
    if returncode:
        raise RezBindError("failed to execute %s: %s\n(error code %d)"
                           % (exepath, stderr, returncode))

    stdout = stdout.strip().split('\n')[0].strip()
    log("extracting version from output: '%s'" % stdout)

    try:
        strver = stdout.split()[word_index]
        toks = strver.replace('.', ' ').replace('-', ' ').split()
        strver = '.'.join(toks[:version_rank])
        version = Version(strver)
    except Exception as e:
        raise RezBindError("failed to parse version from output '%s': %s"
                           % (stdout, str(e)))

    log("extracted version: '%s'" % str(version))
    return version


<<<<<<< HEAD
def _run_command(args):
    cmd_str = ' '.join(quote(x) for x in args)
    log("running: %s" % cmd_str)

    p = subprocess.Popen(args, stdout=subprocess.PIPE,
                         stderr=subprocess.PIPE)
    stdout, stderr = p.communicate()
    return stdout, stderr, p.returncode
=======
# Copyright 2013-2016 Allan Johns.
#
# This library is free software: you can redistribute it and/or
# modify it under the terms of the GNU Lesser General Public
# License as published by the Free Software Foundation, either
# version 3 of the License, or (at your option) any later version.
#
# This library is distributed in the hope that it will be useful,
# but WITHOUT ANY WARRANTY; without even the implied warranty of
# MERCHANTABILITY or FITNESS FOR A PARTICULAR PURPOSE.  See the GNU
# Lesser General Public License for more details.
#
# You should have received a copy of the GNU Lesser General Public
# License along with this library.  If not, see <http://www.gnu.org/licenses/>.
>>>>>>> 53099815
<|MERGE_RESOLUTION|>--- conflicted
+++ resolved
@@ -113,7 +113,6 @@
     return version
 
 
-<<<<<<< HEAD
 def _run_command(args):
     cmd_str = ' '.join(quote(x) for x in args)
     log("running: %s" % cmd_str)
@@ -122,7 +121,8 @@
                          stderr=subprocess.PIPE)
     stdout, stderr = p.communicate()
     return stdout, stderr, p.returncode
-=======
+
+
 # Copyright 2013-2016 Allan Johns.
 #
 # This library is free software: you can redistribute it and/or
@@ -136,5 +136,4 @@
 # Lesser General Public License for more details.
 #
 # You should have received a copy of the GNU Lesser General Public
-# License along with this library.  If not, see <http://www.gnu.org/licenses/>.
->>>>>>> 53099815
+# License along with this library.  If not, see <http://www.gnu.org/licenses/>.