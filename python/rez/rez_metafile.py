--- conflicted
+++ resolved
@@ -4,213 +4,6 @@
 
 import yaml
 import os
-<<<<<<< HEAD
-
-
-class ConfigMetadataError(Exception):
-	def __init__(self, value):
-		self.value = value
-	def __str__(self):
-		return str(self.value)
-
-
-# TODO this class is too heavy
-class ConfigMetadata(object):
-	"""
-	metafile. An incorrectly-formatted file will result in either a yaml exception (if
-	the syntax is wrong) or a ConfigMetadataError (if the content is wrong). An empty
-	metafile is acceptable, and is supported for fast integration of 3rd-party packages
-	"""
-
-	# file format versioning, only update this if the package.yamls have to change
-	# format in a way that is not backwards compatible
-	METAFILE_VERSION = 0
-
-	def __init__(self, filename):
-		self.filename = filename
-		self.config_version = ConfigMetadata.METAFILE_VERSION
-		self.uuid = None
-		self.authors = None
-		self.description = None
-		self.name = None
-		self.version = None
-		self.help = None
-		self.requires = None
-		self.build_requires = None
-		self.variants = None
-		self.commands = None
-
-		with open(filename) as f:
-			self.metadict = yaml.load(f.read()) or {}
-
-		if self.metadict:
-			###############################
-			# Common content
-			###############################
-
-			if (type(self.metadict) != dict):
-				raise ConfigMetadataError("package metafile '" + self.filename + \
-					"' contains non-dictionary root node")
-
-			# config_version
-			self.config_version = self._get_int("config_version",
-													  required=True)
-
-			if (self.config_version < 0) or (self.config_version > ConfigMetadata.METAFILE_VERSION):
-				raise ConfigMetadataError("package metafile '" + self.filename + \
-					"' contains invalid config version '" + str(self.config_version) + "'")
-
-			self.uuid			= self._get_str("uuid")
-			self.description 	= self._get_str("description")
-			self.version 		= self._get_str("version")
-			self.name 			= self._get_str("name")
-			self.help 			= self._get_str("help")
-			self.authors		= self._get_list("authors", subtype=str)
-
-			# config-version-specific content
-			if (self.config_version == 0):
-				self.load_0();
-
-	def _get_list(self, label, subtype=None, required=False):
-		value = self.metadict.get(label)
-		if value is None:
-			if required:
-				raise ConfigMetadataError("package metafile '%s' "
-										  "is missing required '%s' entry" %
-										  (self.filename, label))
-			return None
-
-		if not isinstance(value, list):
-			raise ConfigMetadataError("package metafile '%s' "
-									  "contains non-list '%s' entry" %
-									  (self.filename, label))
-		if len(value) == 0:
-			return None
-		elif subtype is not None:
-			if not isinstance(value[0], subtype):
-				raise ConfigMetadataError("package metafile '%s' "
-										  "contains non-%s '%s' entries" %
-										  (self.filename, subtype.__name__, label))
-		return value
-
-	def _get_str(self, label, required=False):
-		value = self.metadict.get(label)
-		if value is None:
-			if required:
-				raise ConfigMetadataError("package metafile '%s' "
-										  "is missing required '%s' entry" %
-										  (self.filename, label))
-			return None
-		return str(value).strip()
-
-	def _get_int(self, label, required=False):
-		value = self.metadict.get(label)
-		if value is None:
-			if required:
-				raise ConfigMetadataError("package metafile '%s' "
-										  "is missing required '%s' entry" %
-										  (self.filename, label))
-			return None
-
-		try:
-			return int(value)
-		except (ValueError, TypeError):
-			raise ConfigMetadataError("package metafile '%s' "
-									  "contains non-int '%s' entry" %
-									  (self.filename, label))
-
-	def delete_nonessentials(self):
-		"""
-		Delete everything not needed for package resolving.
-		"""
-		if self.uuid:
-			del self.metadict["uuid"]
-			self.uuid = None
-		if self.description:
-			del self.metadict["description"]
-			self.description = None
-		if self.help:
-			del self.metadict["help"]
-			self.help = None
-		if self.authors:
-			del self.metadict["authors"]
-			self.authors = None
-
-	def get_requires(self, include_build_reqs = False):
-		"""
-		Returns the required package names, if any
-		"""
-		if include_build_reqs:
-			reqs = []
-			# add build-reqs beforehand since they will tend to be more specifically-
-			# versioned, this will speed up resolution times
-			if self.build_requires:
-				reqs += self.build_requires
-			if self.requires:
-				reqs += self.requires
-
-			if len(reqs) > 0:
-				return reqs
-			else:
-				return None
-		else:
-			return self.requires
-
-	def get_build_requires(self):
-		"""
-		Returns the build-required package names, if any
-		"""
-		return self.build_requires
-
-	def get_variants(self):
-		"""
-		Returns the variants, if any
-		"""
-		return self.variants
-
-	def get_commands(self):
-		"""
-		Returns the commands, if any
-		"""
-		return self.commands
-
-	def get_string_replace_commands(self, version, base, root):
-		"""
-		Get commands with string replacement
-		"""
-		if self.commands:
-			if isinstance(self.commands, basestring):
-				return self.commands
-			vernums = version.split('.') + [ '', '' ]
-			major_version = vernums[0]
-			minor_version = vernums[1]
-			user = os.getenv("USER", "UNKNOWN_USER")
-
-			new_cmds = []
-			for cmd in self.commands:
-				cmd = cmd.replace("!VERSION!", version)
-				cmd = cmd.replace("!MAJOR_VERSION!", major_version)
-				cmd = cmd.replace("!MINOR_VERSION!", minor_version)
-				cmd = cmd.replace("!BASE!", base)
-				cmd = cmd.replace("!ROOT!", root)
-				cmd = cmd.replace("!USER!", user)
-				new_cmds.append(cmd)
-			return new_cmds
-		return None
-
-	def load_0(self):
-		"""
-		Load config_version=0
-		"""
-		self.requires = self._get_list("requires", subtype=str)
-		self.build_requires = self._get_list("build_requires", subtype=str)
-		self.variants = self._get_list("variants", subtype=list)
-		try:
-			self.commands = self._get_list("commands", subtype=str)
-		except ConfigMetadataError:
-			# allow use of yaml multi-line strings
-			self.commands = self._get_str("commands")
-=======
 import textwrap
 import re
 from collections import defaultdict
@@ -794,7 +587,6 @@
 #         except MetadataError:
 #             # allow use of yaml multi-line strings
 #             self.commands = [x for x in self._get_str("commands").split('\n') if x]
->>>>>>> f4a5a900
 
 
 
